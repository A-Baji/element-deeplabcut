--- conflicted
+++ resolved
@@ -146,8 +146,6 @@
         return body_parts_position
 
 
-<<<<<<< HEAD
-=======
 def read_yaml(fullpath, filename="*"):
     """Return contents of yml in fullpath. If available, defer to DJ-saved version
 
@@ -172,7 +170,6 @@
     return yml_paths[0], read_config(yml_paths[0])
 
 
->>>>>>> 8a63b196
 def save_yaml(output_dir, config_dict, filename="dj_dlc_config", mkdir=True):
     """Save config_dict to output_path as filename.yaml. By default, preserves original.
 
@@ -187,11 +184,8 @@
 
     Returns: path of saved file as string - due to DLC func preference for strings
     """
-<<<<<<< HEAD
-=======
     from deeplabcut.utils.auxiliaryfunctions import write_config
 
->>>>>>> 8a63b196
     if "config_template" in config_dict:  # if passed full model.Model dict
         config_dict = config_dict["config_template"]
     if mkdir:
@@ -200,12 +194,7 @@
         filename = filename.split(".")[0]
 
     output_filepath = Path(output_dir) / f"{filename}.yaml"
-<<<<<<< HEAD
-    with open(output_filepath, "w") as f:
-        yaml.dump(config_dict, f)
-=======
     write_config(output_filepath, config_dict)
->>>>>>> 8a63b196
     return str(output_filepath)
 
 
