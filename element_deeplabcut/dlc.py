--- conflicted
+++ resolved
@@ -1,710 +1,681 @@
-"""
-Code adapted from the Mathis Lab
-MIT License Copyright (c) 2022 Mackenzie Mathis
-DataJoint Schema for DeepLabCut 2.x, Supports 2D and 3D DLC via triangulation.
-"""
-
-import datajoint as dj
-import importlib
-import inspect
-import os
-import numpy as np
-from pathlib import Path
-import pathlib
-import yaml
-from element_interface.utils import find_full_path, dict_to_uuid, find_root_directory
-from datetime import datetime
-
-
-schema = dj.schema()
-_linking_module = None
-
-
-def activate(dlc_schema_name, *, create_schema=True, create_tables=True,
-             linking_module=None):
-    """
-    activate(schema_name, *, create_schema=True, create_tables=True,
-             linking_module=None)
-        :param schema_name: schema name on the database server to activate the
-                            `deeplabcut` element
-
-        :param create_schema: when True (default), create schema in the database if it
-                              does not yet exist.
-        :param create_tables: when True (default), create schema in the database if it
-                              does not yet exist.
-        :param linking_module: a module (or name) containing the required dependencies
-                               to activate the `session` element:
-        Upstream tables:
-            + Session: parent table to VideoRecording, identifying a recording session
-            + Device: parent table to VideoRecording, identifying video recording device
-        Functions:
-            + get_dlc_root_data_dir() -> list Retrieve the root data director(y/ies)
-                with behavioral recordings for all subject/sessions.
-                :return: a string for full path to the root data directory
-            + get_dlc_processed_data_dir(session_key: dict) -> str
-                Optional function to retrive the desired output directory for DeepLabCut
-                files for a given session. If unspecified,
-                output stored in the session video folder, per DLC default
-                :return: a string for the absolute path of output directory
-    """
-
-    if isinstance(linking_module, str):
-        linking_module = importlib.import_module(linking_module)
-    assert inspect.ismodule(linking_module),\
-        "The argument 'dependency' must be a module's name or a module"
-    assert hasattr(linking_module, 'get_dlc_root_data_dir'),\
-        "The linking module must specify a lookup funtion for a root data directory"
-
-    global _linking_module
-    _linking_module = linking_module
-
-    # activate
-    schema.activate(dlc_schema_name, create_schema=create_schema,
-                    create_tables=create_tables,
-                    add_objects=_linking_module.__dict__)
-
-
-# -------------- Functions required by element-deeplabcut ---------------
-
-def get_dlc_root_data_dir() -> list:
-    """
-    It is recommended that all paths in DataJoint Elements stored as relative
-    paths, with respect to some user-configured "root" director(y/ies). The
-    root(s) may vary between data modalities and user machines
-
-    get_dlc_root_data_dir() -> list
-        This user-provided function retrieves the possible root data
-        director(y/ies) containing continuous behavioral data for all subjects
-        and sessions (e.g. acquired video or treadmill raw files)
-        :return: a string for full path to the behavioral root data directory,
-         or list of strings for possible root data directories
-    """
-    root_directories = _linking_module.get_dlc_root_data_dir()
-    if isinstance(root_directories, (str, Path)):
-        root_directories = [root_directories]
-
-    if hasattr(_linking_module, 'get_dlc_processed_data_dir'):
-        root_directories.append(_linking_module.get_dlc_processed_data_dir())
-
-    return root_directories
-
-
-def get_dlc_processed_data_dir() -> str:
-    """
-    If specified by the user, this function provides DeepLabCut with an output
-    directory for processed files. If unspecified, output files will be stored
-    in the session directory 'videos' folder, per DeepLabCut default
-
-    get_dlc_processed_data_dir -> str
-        This user-provided function specifies where DeepLabCut output files
-        will be stored.
-    """
-    if hasattr(_linking_module, 'get_dlc_processed_data_dir'):
-        return _linking_module.get_dlc_processed_data_dir()
-    else:
-        return get_dlc_root_data_dir()[0]
-
-
-# ----------------------------- Table declarations ----------------------
-
-@schema
-class BodyPart(dj.Lookup):
-    definition = """
-    body_part: varchar(32)
-    ---
-    body_part_description='': varchar(1000)
-    """
-
-    @classmethod
-    def insert_from_config(cls, dlc_config: dict):
-        # handle dlc_config being a yaml file
-        if not isinstance(dlc_config, dict):
-            dlc_config_fp = pathlib.Path(dlc_config)
-            if dlc_config_fp.exists() and dlc_config_fp.suffix in ('.yml', '.yaml'):
-                with open(dlc_config, 'rb') as f:
-                    dlc_config = yaml.safe_load(f)
-        # -- Check and insert new BodyPart --
-        if 'bodyparts' in dlc_config:
-            tracked_body_parts = cls.fetch('body_part')
-            new_body_parts = np.setdiff1d(dlc_config['bodyparts'], tracked_body_parts)
-            if new_body_parts:
-                print(f'Existing body parts: {tracked_body_parts}')
-                print(f'New body parts: {new_body_parts}')
-                if dj.utils.user_choice(f'Insert {len(new_body_parts)} new body part(s)?') == 'yes':
-                    cls.insert({'body_part': b} for b in new_body_parts)
-
-
-@schema
-class VideoRecording(dj.Manual):
-    definition = """
-    -> Session
-    -> Device
-    recording_id: int
-    ---
-    recording_start_time: datetime
-    """
-
-    class File(dj.Part):
-        definition = """
-        -> master
-        file_path: varchar(255)  # filepath of video, relative to root data directory
-        """
-
-
-# ---- Model training pipeline ----
-
-@schema
-class TrainingVideo(dj.Manual):
-    definition = """
-    video_set_id: int
-    """
-
-    class File(dj.Part):
-        definition = """
-        -> master
-        file_path: varchar(255)  # filepath of the labeled png file and/or the csv
-        """
-
-    class VideoRecording(dj.Part):
-        definition = """
-        -> master
-        -> VideoRecording
-        """
-
-
-@schema
-class ModelTrainingParamSet(dj.Lookup):
-    definition = """
-    # Parameters to specify a DLC model training instance
-    # For DLC ≤ 2.0, include scorer_lecacy = True in params
-    paramset_idx                  : smallint
-    ---
-    paramset_desc: varchar(128)
-    param_set_hash                : uuid      # hash identifying this parameterset
-    unique index (param_set_hash)
-    params                        : longblob  # dictionary of all applicable parameters
-    """
-
-    required_parameters = ('shuffle', 'trainingsetindex')
-    skipped_parameters = ('project_path', 'video_sets')
-
-    @classmethod
-    def insert_new_params(cls, paramset_desc: str, params: dict,
-                          paramset_idx: int = None):
-        """
-        Insert a new set of training parameters into dlc.ModelTrainingParamSet
-
-        :param paramset_desc: Description of parameter set to be inserted
-        :param params: Dictionary including all settings to specify model training.
-                       Must include shuffle & trainingsetindex b/c not in config.yaml.
-                       project_path and video_sets will be overwritten by config.yaml.
-                       Note that trainingsetindex is 0-indexed
-        :param paramset_idx: optional, integer to represent parameters.
-        """
-
-        for required_param in cls.required_parameters:
-            assert required_param in params, ('Missing required parameter: '
-                                              + required_param)
-        for skipped_param in cls.skipped_parameters:
-            if skipped_param in params:
-                params.pop(skipped_param)
-
-        if paramset_idx is None:
-            paramset_idx = (dj.U().aggr(cls, n='max(paramset_idx)'
-                                        ).fetch1('n') or 0) + 1
-
-        param_dict = {'paramset_idx': paramset_idx,
-                      'paramset_desc': paramset_desc,
-                      'params': params,
-                      'param_set_hash':  dict_to_uuid(params)
-                      }
-        param_query = cls & {'param_set_hash': param_dict['param_set_hash']}
-
-        if param_query:  # If the specified param-set already exists
-            existing_paramset_idx = param_query.fetch1('paramset_idx')
-            if existing_paramset_idx == paramset_idx:  # If existing_idx same: job done
-                return
-            else:  # If not: human error, adding paramset w/new name
-                raise dj.DataJointError(
-                    f'The specified param-set already exists'
-                    f' - with paramset_idx: {existing_paramset_idx}')
-        else:
-            if {'paramset_idx': paramset_idx} in cls.proj():
-                raise dj.DataJointError(
-                    f'The specified paramset_idx {paramset_idx} already exists,'
-                    f' please pick a different one.')
-        cls.insert1(param_dict)
-
-
-@schema
-class TrainingTask(dj.Manual):
-    definition = """      # Specification for a DLC model training instance
-    -> TrainingVideo      # labeled video for training
-    -> ModelTrainingParamSet
-    training_id     : int
-    ---
-    model_prefix='' : varchar(32)
-    project_path='' : varchar(255) # DLC's project_path in config relative to root
-    """
-
-
-@schema
-class ModelTraining(dj.Computed):
-    definition = """
-    -> TrainingTask
-    ---
-    latest_snapshot: int unsigned # latest exact snapshot index (i.e., never -1)
-    config_template: longblob     # stored full config file
-    """
-
-    # To continue from previous training snapshot, devs suggest editing pose_cfg.yml
-    # https://github.com/DeepLabCut/DeepLabCut/issues/70
-
-    def make(self, key):
-        """.populate() method will launch training for each TrainingTask training_id"""
-        import inspect
-        from deeplabcut import train_network
-        from deeplabcut.utils.auxiliaryfunctions import GetModelFolder
-
-        training_id, project_path, model_prefix = (TrainingTask & key).fetch1(
-            'training_id', 'project_path', 'model_prefix')
-
-        project_path = find_full_path(get_dlc_root_data_dir(), project_path)
-
-        # ---- Build and save DLC configuration (yaml) file ----
-        dlc_config = (ModelTrainingParamSet & key).fetch1('params')
-        dlc_config['project_path'] = project_path.as_posix()
-        dlc_config['modelprefix'] = model_prefix
-        dlc_config['train_fraction'] = dlc_config['TrainingFraction'
-                                                  ][int(dlc_config['trainingsetindex'])]
-        #  These paths aren't used in training. Instead only the training-dataset/*mat
-        video_filepaths = [find_full_path(get_dlc_root_data_dir(), fp).as_posix()
-                           for fp in (TrainingVideo.File & key).fetch('file_path')]
-        dlc_config['video_sets'] = video_filepaths
-
-        # ---- Write DLC and basefolder yaml (config) files ----
-
-        # Write dlc config file to base (data) folder
-        # This is important for parsing the DLC in datajoint imaging
-        dlc_cfg_filepath = project_path / 'config.yaml'
-        with open(dlc_cfg_filepath, 'w') as f:
-            yaml.dump(dlc_config, f)
-
-        # ---- Trigger DLC model training job ----
-        train_network_input_args = list(inspect.signature(train_network).parameters)
-        train_network_kwargs = {k: v for k, v in dlc_config.items()
-                                if k in train_network_input_args}
-        for k in ['shuffle', 'trainingsetindex', 'maxiters']:
-            train_network_kwargs[k] = int(train_network_kwargs[k])
-        try:
-            train_network(dlc_cfg_filepath, **train_network_kwargs)
-        except KeyboardInterrupt:  # Instructions indicate to train until interrupt
-            pass
-
-        snapshots = list((project_path /
-                          GetModelFolder(trainFraction=dlc_config['train_fraction'],
-                                         shuffle=dlc_config['shuffle'],
-                                         cfg=dlc_config,
-                                         modelprefix=dlc_config['modelprefix'])
-                          / 'train').glob('*index*'))
-        max_modified_time = 0
-        for snapshot in snapshots:
-            modified_time = os.path.getmtime(snapshot)
-            if modified_time > max_modified_time:
-                latest_snapshot = int(snapshot.stem[9:])
-                max_modified_time = modified_time
-
-        self.insert1({**key,
-                      'latest_snapshot': latest_snapshot,
-                      'config_template': dlc_config})
-
-
-# ---- Model pipeline ----
-<<<<<<< HEAD
-@schema
-class BodyPart(dj.Lookup):
-    definition = """
-    body_part                : varchar(32)
-    ---
-    body_part_description='' : varchar(1000)
-    """
-
-    @classmethod
-    def extract_new_body_parts(cls, dlc_config: dict):
-        """Print a list of new body parts from a dlc config,
-        to examine before generating descriptions
-        :param dlc_config:  path to a config.y*ml, or dict including contents thereof
-        """
-        if not isinstance(dlc_config, dict):
-            dlc_config_fp = find_full_path(get_dlc_root_data_dir(),
-                                           pathlib.Path(dlc_config))
-            assert (dlc_config_fp.exists()
-                    and dlc_config_fp.suffix in ('.yml', '.yaml')), (
-                    f'dlc_config is neither dict nor filepath\n Check: {dlc_config_fp}')
-            if dlc_config_fp.suffix in ('.yml', '.yaml'):
-                with open(dlc_config_fp, 'rb') as f:
-                    dlc_config = yaml.safe_load(f)
-        # -- Check and insert new BodyPart --
-        assert 'bodyparts' in dlc_config, f'Found no bodyparts section in {dlc_config}'
-        tracked_body_parts = cls.fetch('body_part')
-        new_body_parts = np.setdiff1d(dlc_config['bodyparts'], tracked_body_parts)
-        print(f'Existing body parts: {tracked_body_parts}')
-        print(f'New body parts: {new_body_parts}')
-        return new_body_parts
-
-    @classmethod
-    def insert_from_config(cls, dlc_config: dict, descriptions: list = None,
-                           prompt=True):
-        """Insert all body parts from a config file
-
-        :param dlc_config: path to a config.y*ml, or dict including contents thereof
-        :param descriptions: optional list describing new body parts
-        """
-
-        # handle dlc_config being a yaml file
-        new_body_parts = cls.extract_new_body_parts(dlc_config)
-        if new_body_parts is not None:  # Required bc np.array is ambiguous as bool
-            if descriptions:
-                assert len(descriptions)\
-                        == len(new_body_parts), ('Descriptions list does not match '
-                                                 + ' the number of new_body_parts')
-                print(f'New descriptions: {descriptions}')
-            if descriptions is None:
-                descriptions = ["" for x in range(len(new_body_parts))]
-
-            if prompt and dj.utils.user_choice(f'Insert {len(new_body_parts)} new body '
-                                               + 'part(s)?') != 'yes':
-                print('Canceled insert.')
-                return
-            cls.insert([{'body_part': b, 'body_part_description': d}
-                       for b, d in zip(new_body_parts, descriptions)])
-
-=======
->>>>>>> 8e4d7ced
-
-@schema
-class Model(dj.Manual):
-    definition = """
-    model_name           : varchar(64)  # user-friendly model name
-    ---
-    task                 : varchar(32)  # task in the config yaml
-    date                 : varchar(16)  # date in the config yaml
-    iteration            : int          # iteration/version of this model
-    snapshotindex        : int          # which snapshot for prediction (if -1, latest)
-    shuffle              : int          # which shuffle of the training dataset
-    trainingsetindex     : int          # which training set fraction to generate model
-    unique index (task, date, iteration, shuffle, snapshotindex, trainingsetindex)
-    scorer               : varchar(64)  # scorer/network name - DLC's GetScorerName()
-    config_template      : longblob     # dictionary of the config for analyze_videos()
-    project_path         : varchar(255) # DLC's project_path in config relative to root
-    model_prefix=''      : varchar(32)
-    model_description='' : varchar(1000)
-    -> [nullable] ModelTrainingParamSet
-    """
-
-    class BodyPart(dj.Part):
-        definition = """
-        -> master
-        -> BodyPart
-        """
-
-    @classmethod
-    def insert_new_model(cls, model_name: str, dlc_config: dict, *, shuffle: int,
-                         trainingsetindex, model_description='', model_prefix='',
-                         paramset_idx: int = None, prompt=True):
-        """Insert new model into the dlc.Model table
-
-        :param model_name: User-friendly name for this model
-        :param dlc_config: path to a config.y*ml, or dict including contents thereof
-        :param shuffle: integer, shuffle number
-        :param trainingsetindex: index of training fraction list in config.yaml
-        :param model_description: Description of this model
-        :param model_prefix: Filename prefix used across DLC project
-        :param body_part_descriptions: optional list for new items in BodyParts table
-        :param paramset_idx: index from the ModelTrainingParamSet table
-        """
-        from deeplabcut.utils.auxiliaryfunctions import GetScorerName
-        from deeplabcut import __version__ as dlc_version
-        from packaging import version
-        from distutils.util import strtobool
-
-        # handle dlc_config being a yaml file
-        if not isinstance(dlc_config, dict):
-            dlc_config_fp = find_full_path(get_dlc_root_data_dir(),
-                                           pathlib.Path(dlc_config))
-            assert dlc_config_fp.exists(), ('dlc_config is neither dict nor filepath'
-                                            + f'\n Check: {dlc_config_fp}')
-            if dlc_config_fp.suffix in ('.yml', '.yaml'):
-                with open(dlc_config_fp, 'rb') as f:
-                    dlc_config = yaml.safe_load(f)
-
-        # ---- Get and resolve project path ----
-        project_path = find_full_path(get_dlc_root_data_dir(),
-                                      dlc_config['project_path'])
-        root_dir = find_root_directory(get_dlc_root_data_dir(), project_path)
-
-        # ---- Build config ----
-        template_attributes = ['Task', 'date', 'TrainingFraction', 'iteration',
-                               'snapshotindex', 'batch_size', 'cropping',
-                               'x1', 'x2', 'y1', 'y2', 'project_path']
-        config_template = {k: v for k, v in dlc_config.items()
-                           if k in template_attributes}
-
-        # ---- Get scorer name ----
-        # "or 'f'" below covers case where config returns None. StrToBool handles else
-        scorer_legacy = 1 if (strtobool(dlc_config.get('scorer_legacy') or 'f')
-                              or version.parse(dlc_version) < version.parse("2.1")
-                              ) else 0  # if old version, or if specified in params
-
-        dlc_scorer = GetScorerName(cfg=config_template,
-                                   shuffle=shuffle,
-                                   trainFraction=dlc_config['TrainingFraction'
-                                                            ][trainingsetindex],
-                                   modelprefix=model_prefix)[scorer_legacy]
-        if config_template['snapshotindex'] == -1:
-            dlc_scorer = ''.join(dlc_scorer.split('_')[:-1])
-
-        # ---- Insert ----
-        model_dict = {'model_name': model_name,
-                      'model_description': model_description,
-                      'scorer': dlc_scorer,
-                      'task': config_template['Task'],
-                      'date': config_template['date'],
-                      'iteration': config_template['iteration'],
-                      'snapshotindex': config_template['snapshotindex'],
-                      'shuffle': shuffle,
-                      'trainingsetindex': trainingsetindex,
-                      'project_path': project_path.relative_to(root_dir).as_posix(),
-                      'paramset_idx': paramset_idx,
-                      'config_template': config_template}
-
-        # -- prompt for confirmation --
-        print('--- DLC Model specification to be inserted ---')
-        for k, v in model_dict.items():
-            if k != 'config_template':
-                print('\t{}: {}'.format(k, v))
-            else:
-                print('\t-- Template for config.yaml --')
-                for k, v in model_dict['config_template'].items():
-                    print('\t\t{}: {}'.format(k, v))
-
-        if prompt and dj.utils.user_choice('Proceed with new DLC model insert?'
-                                           ) != 'yes':
-            print('Canceled insert.')
-            return
-        with cls.connection.transaction:
-            cls.insert1(model_dict)
-            if BodyPart.extract_new_body_parts(dlc_config):
-                BodyPart.insert_from_config(dlc_config, prompt=prompt)
-
-
-@schema
-class ModelEvaluation(dj.Computed):
-    definition = """
-    -> Model
-    ---
-    train_iterations   : int   # Training iterations
-    train_error=null   : float # Train error (px)
-    test_error=null    : float # Test error (px)
-    p_cutoff=null      : float # p-cutoff used
-    train_error_p=null : float # Train error with p-cutoff
-    test_error_p=null  : float # Test error with p-cutoff
-    """
-
-    def make(self, key):
-        """.populate() method will launch evaulation for each unique entry in Model"""
-        import csv
-        from deeplabcut import evaluate_network
-        from deeplabcut.utils.auxiliaryfunctions import GetEvaluationFolder
-
-        dlc_config, project_path, model_prefix, shuffle, trainingsetindex = \
-            (Model & key).fetch1('config_template', 'project_path', 'model_prefix',
-                                 'shuffle', 'trainingsetindex')
-
-        project_path = find_full_path(get_dlc_root_data_dir(), project_path)
-        yml_paths = list(project_path.glob('*.y*ml'))
-        assert len(yml_paths) == 1, ('Unable to find one unique .yaml file in: '
-                                     + f'{project_path} - Found: {len(yml_paths)}')
-
-        evaluate_network(
-            yml_paths[0],
-            Shuffles=[shuffle],  # this needs to be a list
-            trainingsetindex=trainingsetindex,
-            comparisonbodyparts='all')
-
-        eval_folder = GetEvaluationFolder(trainFraction=dlc_config['TrainingFraction'
-                                                                   ][trainingsetindex],
-                                          shuffle=shuffle,
-                                          cfg=dlc_config,
-                                          modelprefix=model_prefix)
-        eval_path = project_path / eval_folder
-        assert eval_path.exists(), f'Couldn\'t find evaluation folder:\n{eval_path}'
-
-        eval_csvs = list(eval_path.glob('*csv'))
-        max_modified_time = 0
-        for eval_csv in eval_csvs:
-            modified_time = os.path.getmtime(eval_csv)
-            if modified_time > max_modified_time:
-                eval_csv_latest = eval_csv
-        with open(eval_csv_latest, newline='') as f:
-            results = list(csv.DictReader(f, delimiter=','))[0]
-        # in testing, test_error_p returned empty string
-        self.insert1(dict(key,
-                          train_iterations=results['Training iterations:'],
-                          train_error=results[' Train error(px)'],
-                          test_error=results[' Test error(px)'],
-                          p_cutoff=results['p-cutoff used'],
-                          train_error_p=results['Train error with p-cutoff'],
-                          test_error_p=results['Test error with p-cutoff']))
-
-
-# ---- Model Inference pipeline ----
-
-
-@schema
-class PoseEstimationTask(dj.Manual):
-    definition = """
-    -> VideoRecording
-    -> Model
-    ---
-    task_mode='load' : enum('load', 'trigger')  # load results or trigger computation
-    pose_estimation_output_dir='': varchar(255) # output dir relative to the root dir
-    pose_estimation_params=null  : longblob     # analyze_videos params, if not default
-    """
-
-    @classmethod
-    def infer_output_dir(cls, key, relative=False, mkdir=False):
-        """ Return the expected pose_estimation_output_dir based on the convention
-                 / video_dir / device_{}_recording_{}_model_{}
-        Spaces in model name are replaced with hyphens
-        :param key: key specifying a pairing of VideoRecording and Model
-        :param relative: report directory relative to get_dlc_processed_data_dir()
-        :param mkdir: default False, make directory if it doesn't exist
-        """
-        processed_dir = pathlib.Path(get_dlc_processed_data_dir())
-        video_filepath = find_full_path(get_dlc_root_data_dir(),
-                                        (VideoRecording.File & key
-                                         ).fetch('file_path', limit=1)[0])
-        root_dir = find_root_directory(get_dlc_root_data_dir(), video_filepath.parent)
-        device = '-'.join(str(v) for v in (_linking_module.Device & key
-                                           ).fetch1('KEY').values())
-        output_dir = (processed_dir
-                      / video_filepath.parent.relative_to(root_dir)
-                      / (f'device_{device}_recording_{key["recording_id"]}_model_'
-                         + key["model_name"].replace(" ", "-"))
-                      )
-        if mkdir:
-            output_dir.mkdir(parents=True, exist_ok=True)
-        return output_dir.relative_to(processed_dir) if relative else output_dir
-
-    @classmethod
-    def insert_estimation_task(cls, key, task_mode='trigger', params: dict = None,
-                               relative=True, mkdir=True, skip_duplicates=False):
-        """ Insert PoseEstimationTask with inferred output dir based on the convention
-                processed_dir / video_dir / device_{}_recording_{}_model_{}
-        :param key: key specifying a pairing of VideoRecording and Model
-        :param task_mode: default 'trigger' computation. Or 'load' existing results
-        :param params: DLC's analyze_videos parameters if other than the defaults:
-            videotype, gputouse, save_as_csv, batchsize, cropping, TFGPUinference,
-            dynamic, robust_nframes, allow_growth, use_shelve
-        :param relative: report directory relative to get_dlc_processed_data_dir()
-        :param mkdir: default False, make directory if it doesn't exist
-        """
-        output_dir = cls.infer_output_dir(key, relative=relative, mkdir=mkdir)
-
-        cls.insert1({**key, 'task_mode': task_mode,
-                     'pose_estimation_params': params,
-                     'pose_estimation_output_dir': output_dir},
-                    skip_duplicates=skip_duplicates)
-
-
-@schema
-class PoseEstimation(dj.Computed):
-    definition = """
-    -> PoseEstimationTask
-    ---
-    post_estimation_time: datetime  # time of generation of this set of DLC results
-    """
-
-    class BodyPartPosition(dj.Part):
-        definition = """ # uses DeepLabCut h5 output for body part position
-        -> master
-        -> BodyPart
-        ---
-        frame_index : longblob     # frame index in model
-        x_pos       : longblob
-        y_pos       : longblob
-        z_pos=null  : longblob
-        likelihood  : longblob
-        """
-
-    def make(self, key):
-        """.populate() method will launch training for each PoseEstimationTask"""
-        from .readers import dlc_reader
-
-        # ID model and directories
-        dlc_model = (Model & key).fetch1()
-        task_mode, analyze_video_params, output_dir = (
-            PoseEstimationTask & key).fetch1('task_mode', 'pose_estimation_params',
-                                             'pose_estimation_output_dir')
-        analyze_video_params = analyze_video_params or {}
-        output_dir = find_full_path(get_dlc_root_data_dir(), output_dir)
-        video_filepaths = [find_full_path(get_dlc_root_data_dir(), fp).as_posix()
-                           for fp in (VideoRecording.File & key).fetch('file_path')]
-        project_path = find_full_path(get_dlc_root_data_dir(),
-                                      dlc_model['project_path'])
-
-        # Triger estimation,
-        if task_mode == 'trigger':
-            dlc_reader.do_pose_estimation(video_filepaths, dlc_model, project_path,
-                                          output_dir, **analyze_video_params)
-        dlc_result = dlc_reader.PoseEstimation(output_dir)
-        creation_time = datetime.fromtimestamp(dlc_result.creation_time
-                                               ).strftime('%Y-%m-%d %H:%M:%S')
-
-        body_parts = [{**key,
-                       'body_part': k,
-                       'frame_index': np.arange(dlc_result.nframes),
-                       'x_pos': v['x'],
-                       'y_pos': v['y'],
-                       'z_pos': v.get('z'),
-                       'likelihood': v['likelihood']}
-                      for k, v in dlc_result.data.items()]
-
-        self.insert1({**key, 'post_estimation_time': creation_time})
-        self.BodyPartPosition.insert(body_parts)
-
-    @classmethod
-    def get_trajectory(cls, key, body_parts='all'):
-        """
-        Returns a pandas dataframe of x, y and z coordinates of the specified body_parts
-        :param key: A query specifying one PoseEstimation entry, else error is thrown.
-        :param body_parts: optional, body parts as a list. If none, all joints
-        returns df: multi index pandas dataframe with DLC scorer names, body_parts
-                    and x/y coordinates of each joint name for a camera_id,
-                    similar to output of DLC dataframe. If 2D, z is set of zeros
-        """
-        import pandas as pd
-        model_name = key['model_name']
-        if body_parts == 'all':
-            body_parts = (cls.BodyPartPosition & key).fetch('body_part')
-        else:
-            body_parts = list(body_parts)
-
-        df = None
-        for body_part in body_parts:
-            x_pos, y_pos, z_pos, likelihood = (cls.BodyPartPosition
-                                               & {'body_part': body_part}).fetch1(
-                                               'x_pos', 'y_pos', 'z_pos', 'likelihood')
-            if not z_pos:
-                z_pos = np.zeros_like(x_pos)
-
-            a = np.vstack((x_pos, y_pos, z_pos, likelihood))
-            a = a.T
-            pdindex = pd.MultiIndex.from_product([[model_name], [body_part],
-                                                 ['x', 'y', 'z', 'likelihood']],
-                                                 names=['scorer', 'bodyparts',
-                                                        'coords'])
-            frame = pd.DataFrame(a, columns=pdindex, index=range(0, a.shape[0]))
-            df = pd.concat([df, frame], axis=1)
-        return df
+"""
+Code adapted from the Mathis Lab
+MIT License Copyright (c) 2022 Mackenzie Mathis
+DataJoint Schema for DeepLabCut 2.x, Supports 2D and 3D DLC via triangulation.
+"""
+
+import datajoint as dj
+import importlib
+import inspect
+import os
+import numpy as np
+from pathlib import Path
+import pathlib
+import yaml
+from element_interface.utils import find_full_path, dict_to_uuid, find_root_directory
+from datetime import datetime
+
+
+schema = dj.schema()
+_linking_module = None
+
+
+def activate(dlc_schema_name, *, create_schema=True, create_tables=True,
+             linking_module=None):
+    """
+    activate(schema_name, *, create_schema=True, create_tables=True,
+             linking_module=None)
+        :param schema_name: schema name on the database server to activate the
+                            `deeplabcut` element
+
+        :param create_schema: when True (default), create schema in the database if it
+                              does not yet exist.
+        :param create_tables: when True (default), create schema in the database if it
+                              does not yet exist.
+        :param linking_module: a module (or name) containing the required dependencies
+                               to activate the `session` element:
+        Upstream tables:
+            + Session: parent table to VideoRecording, identifying a recording session
+            + Device: parent table to VideoRecording, identifying video recording device
+        Functions:
+            + get_dlc_root_data_dir() -> list Retrieve the root data director(y/ies)
+                with behavioral recordings for all subject/sessions.
+                :return: a string for full path to the root data directory
+            + get_dlc_processed_data_dir(session_key: dict) -> str
+                Optional function to retrive the desired output directory for DeepLabCut
+                files for a given session. If unspecified,
+                output stored in the session video folder, per DLC default
+                :return: a string for the absolute path of output directory
+    """
+
+    if isinstance(linking_module, str):
+        linking_module = importlib.import_module(linking_module)
+    assert inspect.ismodule(linking_module),\
+        "The argument 'dependency' must be a module's name or a module"
+    assert hasattr(linking_module, 'get_dlc_root_data_dir'),\
+        "The linking module must specify a lookup funtion for a root data directory"
+
+    global _linking_module
+    _linking_module = linking_module
+
+    # activate
+    schema.activate(dlc_schema_name, create_schema=create_schema,
+                    create_tables=create_tables,
+                    add_objects=_linking_module.__dict__)
+
+
+# -------------- Functions required by element-deeplabcut ---------------
+
+def get_dlc_root_data_dir() -> list:
+    """
+    It is recommended that all paths in DataJoint Elements stored as relative
+    paths, with respect to some user-configured "root" director(y/ies). The
+    root(s) may vary between data modalities and user machines
+
+    get_dlc_root_data_dir() -> list
+        This user-provided function retrieves the possible root data
+        director(y/ies) containing continuous behavioral data for all subjects
+        and sessions (e.g. acquired video or treadmill raw files)
+        :return: a string for full path to the behavioral root data directory,
+         or list of strings for possible root data directories
+    """
+    root_directories = _linking_module.get_dlc_root_data_dir()
+    if isinstance(root_directories, (str, Path)):
+        root_directories = [root_directories]
+
+    if hasattr(_linking_module, 'get_dlc_processed_data_dir'):
+        root_directories.append(_linking_module.get_dlc_processed_data_dir())
+
+    return root_directories
+
+
+def get_dlc_processed_data_dir() -> str:
+    """
+    If specified by the user, this function provides DeepLabCut with an output
+    directory for processed files. If unspecified, output files will be stored
+    in the session directory 'videos' folder, per DeepLabCut default
+
+    get_dlc_processed_data_dir -> str
+        This user-provided function specifies where DeepLabCut output files
+        will be stored.
+    """
+    if hasattr(_linking_module, 'get_dlc_processed_data_dir'):
+        return _linking_module.get_dlc_processed_data_dir()
+    else:
+        return get_dlc_root_data_dir()[0]
+
+
+# ----------------------------- Table declarations ----------------------
+
+@schema
+class VideoRecording(dj.Manual):
+    definition = """
+    -> Session
+    -> Device
+    recording_id: int
+    ---
+    recording_start_time: datetime
+    """
+
+    class File(dj.Part):
+        definition = """
+        -> master
+        file_path: varchar(255)  # filepath of video, relative to root data directory
+        """
+
+
+# ---- Model training pipeline ----
+
+@schema
+class TrainingVideo(dj.Manual):
+    definition = """
+    video_set_id: int
+    """
+
+    class File(dj.Part):
+        definition = """
+        -> master
+        file_path: varchar(255)  # filepath of the labeled png file and/or the csv
+        """
+
+    class VideoRecording(dj.Part):
+        definition = """
+        -> master
+        -> VideoRecording
+        """
+
+
+@schema
+class ModelTrainingParamSet(dj.Lookup):
+    definition = """
+    # Parameters to specify a DLC model training instance
+    # For DLC ≤ 2.0, include scorer_lecacy = True in params
+    paramset_idx                  : smallint
+    ---
+    paramset_desc: varchar(128)
+    param_set_hash                : uuid      # hash identifying this parameterset
+    unique index (param_set_hash)
+    params                        : longblob  # dictionary of all applicable parameters
+    """
+
+    required_parameters = ('shuffle', 'trainingsetindex')
+    skipped_parameters = ('project_path', 'video_sets')
+
+    @classmethod
+    def insert_new_params(cls, paramset_desc: str, params: dict,
+                          paramset_idx: int = None):
+        """
+        Insert a new set of training parameters into dlc.ModelTrainingParamSet
+
+        :param paramset_desc: Description of parameter set to be inserted
+        :param params: Dictionary including all settings to specify model training.
+                       Must include shuffle & trainingsetindex b/c not in config.yaml.
+                       project_path and video_sets will be overwritten by config.yaml.
+                       Note that trainingsetindex is 0-indexed
+        :param paramset_idx: optional, integer to represent parameters.
+        """
+
+        for required_param in cls.required_parameters:
+            assert required_param in params, ('Missing required parameter: '
+                                              + required_param)
+        for skipped_param in cls.skipped_parameters:
+            if skipped_param in params:
+                params.pop(skipped_param)
+
+        if paramset_idx is None:
+            paramset_idx = (dj.U().aggr(cls, n='max(paramset_idx)'
+                                        ).fetch1('n') or 0) + 1
+
+        param_dict = {'paramset_idx': paramset_idx,
+                      'paramset_desc': paramset_desc,
+                      'params': params,
+                      'param_set_hash':  dict_to_uuid(params)
+                      }
+        param_query = cls & {'param_set_hash': param_dict['param_set_hash']}
+
+        if param_query:  # If the specified param-set already exists
+            existing_paramset_idx = param_query.fetch1('paramset_idx')
+            if existing_paramset_idx == paramset_idx:  # If existing_idx same: job done
+                return
+            else:  # If not: human error, adding paramset w/new name
+                raise dj.DataJointError(
+                    f'The specified param-set already exists'
+                    f' - with paramset_idx: {existing_paramset_idx}')
+        else:
+            if {'paramset_idx': paramset_idx} in cls.proj():
+                raise dj.DataJointError(
+                    f'The specified paramset_idx {paramset_idx} already exists,'
+                    f' please pick a different one.')
+        cls.insert1(param_dict)
+
+
+@schema
+class TrainingTask(dj.Manual):
+    definition = """      # Specification for a DLC model training instance
+    -> TrainingVideo      # labeled video for training
+    -> ModelTrainingParamSet
+    training_id     : int
+    ---
+    model_prefix='' : varchar(32)
+    project_path='' : varchar(255) # DLC's project_path in config relative to root
+    """
+
+
+@schema
+class ModelTraining(dj.Computed):
+    definition = """
+    -> TrainingTask
+    ---
+    latest_snapshot: int unsigned # latest exact snapshot index (i.e., never -1)
+    config_template: longblob     # stored full config file
+    """
+
+    # To continue from previous training snapshot, devs suggest editing pose_cfg.yml
+    # https://github.com/DeepLabCut/DeepLabCut/issues/70
+
+    def make(self, key):
+        """.populate() method will launch training for each TrainingTask training_id"""
+        import inspect
+        from deeplabcut import train_network
+        from deeplabcut.utils.auxiliaryfunctions import GetModelFolder
+
+        training_id, project_path, model_prefix = (TrainingTask & key).fetch1(
+            'training_id', 'project_path', 'model_prefix')
+
+        project_path = find_full_path(get_dlc_root_data_dir(), project_path)
+
+        # ---- Build and save DLC configuration (yaml) file ----
+        dlc_config = (ModelTrainingParamSet & key).fetch1('params')
+        dlc_config['project_path'] = project_path.as_posix()
+        dlc_config['modelprefix'] = model_prefix
+        dlc_config['train_fraction'] = dlc_config['TrainingFraction'
+                                                  ][int(dlc_config['trainingsetindex'])]
+        #  These paths aren't used in training. Instead only the training-dataset/*mat
+        video_filepaths = [find_full_path(get_dlc_root_data_dir(), fp).as_posix()
+                           for fp in (TrainingVideo.File & key).fetch('file_path')]
+        dlc_config['video_sets'] = video_filepaths
+
+        # ---- Write DLC and basefolder yaml (config) files ----
+
+        # Write dlc config file to base (data) folder
+        # This is important for parsing the DLC in datajoint imaging
+        dlc_cfg_filepath = project_path / 'config.yaml'
+        with open(dlc_cfg_filepath, 'w') as f:
+            yaml.dump(dlc_config, f)
+
+        # ---- Trigger DLC model training job ----
+        train_network_input_args = list(inspect.signature(train_network).parameters)
+        train_network_kwargs = {k: v for k, v in dlc_config.items()
+                                if k in train_network_input_args}
+        for k in ['shuffle', 'trainingsetindex', 'maxiters']:
+            train_network_kwargs[k] = int(train_network_kwargs[k])
+        try:
+            train_network(dlc_cfg_filepath, **train_network_kwargs)
+        except KeyboardInterrupt:  # Instructions indicate to train until interrupt
+            pass
+
+        snapshots = list((project_path /
+                          GetModelFolder(trainFraction=dlc_config['train_fraction'],
+                                         shuffle=dlc_config['shuffle'],
+                                         cfg=dlc_config,
+                                         modelprefix=dlc_config['modelprefix'])
+                          / 'train').glob('*index*'))
+        max_modified_time = 0
+        for snapshot in snapshots:
+            modified_time = os.path.getmtime(snapshot)
+            if modified_time > max_modified_time:
+                latest_snapshot = int(snapshot.stem[9:])
+                max_modified_time = modified_time
+
+        self.insert1({**key,
+                      'latest_snapshot': latest_snapshot,
+                      'config_template': dlc_config})
+
+
+# ---- Model pipeline ----
+
+@schema
+class BodyPart(dj.Lookup):
+    definition = """
+    body_part                : varchar(32)
+    ---
+    body_part_description='' : varchar(1000)
+    """
+
+    @classmethod
+    def extract_new_body_parts(cls, dlc_config: dict):
+        """Print a list of new body parts from a dlc config,
+        to examine before generating descriptions
+        :param dlc_config:  path to a config.y*ml, or dict including contents thereof
+        """
+        if not isinstance(dlc_config, dict):
+            dlc_config_fp = find_full_path(get_dlc_root_data_dir(),
+                                           pathlib.Path(dlc_config))
+            assert (dlc_config_fp.exists()
+                    and dlc_config_fp.suffix in ('.yml', '.yaml')), (
+                    f'dlc_config is neither dict nor filepath\n Check: {dlc_config_fp}')
+            if dlc_config_fp.suffix in ('.yml', '.yaml'):
+                with open(dlc_config_fp, 'rb') as f:
+                    dlc_config = yaml.safe_load(f)
+        # -- Check and insert new BodyPart --
+        assert 'bodyparts' in dlc_config, f'Found no bodyparts section in {dlc_config}'
+        tracked_body_parts = cls.fetch('body_part')
+        new_body_parts = np.setdiff1d(dlc_config['bodyparts'], tracked_body_parts)
+        print(f'Existing body parts: {tracked_body_parts}')
+        print(f'New body parts: {new_body_parts}')
+        return new_body_parts
+
+    @classmethod
+    def insert_from_config(cls, dlc_config: dict, descriptions: list = None,
+                           prompt=True):
+        """Insert all body parts from a config file
+
+        :param dlc_config: path to a config.y*ml, or dict including contents thereof
+        :param descriptions: optional list describing new body parts
+        """
+
+        # handle dlc_config being a yaml file
+        new_body_parts = cls.extract_new_body_parts(dlc_config)
+        if new_body_parts is not None:  # Required bc np.array is ambiguous as bool
+            if descriptions:
+                assert len(descriptions)\
+                        == len(new_body_parts), ('Descriptions list does not match '
+                                                 + ' the number of new_body_parts')
+                print(f'New descriptions: {descriptions}')
+            if descriptions is None:
+                descriptions = ["" for x in range(len(new_body_parts))]
+
+            if prompt and dj.utils.user_choice(f'Insert {len(new_body_parts)} new body '
+                                               + 'part(s)?') != 'yes':
+                print('Canceled insert.')
+                return
+            cls.insert([{'body_part': b, 'body_part_description': d}
+                       for b, d in zip(new_body_parts, descriptions)])
+
+
+@schema
+class Model(dj.Manual):
+    definition = """
+    model_name           : varchar(64)  # user-friendly model name
+    ---
+    task                 : varchar(32)  # task in the config yaml
+    date                 : varchar(16)  # date in the config yaml
+    iteration            : int          # iteration/version of this model
+    snapshotindex        : int          # which snapshot for prediction (if -1, latest)
+    shuffle              : int          # which shuffle of the training dataset
+    trainingsetindex     : int          # which training set fraction to generate model
+    unique index (task, date, iteration, shuffle, snapshotindex, trainingsetindex)
+    scorer               : varchar(64)  # scorer/network name - DLC's GetScorerName()
+    config_template      : longblob     # dictionary of the config for analyze_videos()
+    project_path         : varchar(255) # DLC's project_path in config relative to root
+    model_prefix=''      : varchar(32)
+    model_description='' : varchar(1000)
+    -> [nullable] ModelTrainingParamSet
+    """
+
+    class BodyPart(dj.Part):
+        definition = """
+        -> master
+        -> BodyPart
+        """
+
+    @classmethod
+    def insert_new_model(cls, model_name: str, dlc_config: dict, *, shuffle: int,
+                         trainingsetindex, model_description='', model_prefix='',
+                         paramset_idx: int = None, prompt=True):
+        """Insert new model into the dlc.Model table
+
+        :param model_name: User-friendly name for this model
+        :param dlc_config: path to a config.y*ml, or dict including contents thereof
+        :param shuffle: integer, shuffle number
+        :param trainingsetindex: index of training fraction list in config.yaml
+        :param model_description: Description of this model
+        :param model_prefix: Filename prefix used across DLC project
+        :param body_part_descriptions: optional list for new items in BodyParts table
+        :param paramset_idx: index from the ModelTrainingParamSet table
+        """
+        from deeplabcut.utils.auxiliaryfunctions import GetScorerName
+        from deeplabcut import __version__ as dlc_version
+        from packaging import version
+        from distutils.util import strtobool
+
+        # handle dlc_config being a yaml file
+        if not isinstance(dlc_config, dict):
+            dlc_config_fp = find_full_path(get_dlc_root_data_dir(),
+                                           pathlib.Path(dlc_config))
+            assert dlc_config_fp.exists(), ('dlc_config is neither dict nor filepath'
+                                            + f'\n Check: {dlc_config_fp}')
+            if dlc_config_fp.suffix in ('.yml', '.yaml'):
+                with open(dlc_config_fp, 'rb') as f:
+                    dlc_config = yaml.safe_load(f)
+
+        # ---- Get and resolve project path ----
+        project_path = find_full_path(get_dlc_root_data_dir(),
+                                      dlc_config['project_path'])
+        root_dir = find_root_directory(get_dlc_root_data_dir(), project_path)
+
+        # ---- Build config ----
+        template_attributes = ['Task', 'date', 'TrainingFraction', 'iteration',
+                               'snapshotindex', 'batch_size', 'cropping',
+                               'x1', 'x2', 'y1', 'y2', 'project_path']
+        config_template = {k: v for k, v in dlc_config.items()
+                           if k in template_attributes}
+
+        # ---- Get scorer name ----
+        # "or 'f'" below covers case where config returns None. StrToBool handles else
+        scorer_legacy = 1 if (strtobool(dlc_config.get('scorer_legacy') or 'f')
+                              or version.parse(dlc_version) < version.parse("2.1")
+                              ) else 0  # if old version, or if specified in params
+
+        dlc_scorer = GetScorerName(cfg=config_template,
+                                   shuffle=shuffle,
+                                   trainFraction=dlc_config['TrainingFraction'
+                                                            ][trainingsetindex],
+                                   modelprefix=model_prefix)[scorer_legacy]
+        if config_template['snapshotindex'] == -1:
+            dlc_scorer = ''.join(dlc_scorer.split('_')[:-1])
+
+        # ---- Insert ----
+        model_dict = {'model_name': model_name,
+                      'model_description': model_description,
+                      'scorer': dlc_scorer,
+                      'task': config_template['Task'],
+                      'date': config_template['date'],
+                      'iteration': config_template['iteration'],
+                      'snapshotindex': config_template['snapshotindex'],
+                      'shuffle': shuffle,
+                      'trainingsetindex': trainingsetindex,
+                      'project_path': project_path.relative_to(root_dir).as_posix(),
+                      'paramset_idx': paramset_idx,
+                      'config_template': config_template}
+
+        # -- prompt for confirmation --
+        print('--- DLC Model specification to be inserted ---')
+        for k, v in model_dict.items():
+            if k != 'config_template':
+                print('\t{}: {}'.format(k, v))
+            else:
+                print('\t-- Template for config.yaml --')
+                for k, v in model_dict['config_template'].items():
+                    print('\t\t{}: {}'.format(k, v))
+
+        if prompt and dj.utils.user_choice('Proceed with new DLC model insert?'
+                                           ) != 'yes':
+            print('Canceled insert.')
+            return
+        with cls.connection.transaction:
+            cls.insert1(model_dict)
+            if BodyPart.extract_new_body_parts(dlc_config):
+                BodyPart.insert_from_config(dlc_config, prompt=prompt)
+
+
+@schema
+class ModelEvaluation(dj.Computed):
+    definition = """
+    -> Model
+    ---
+    train_iterations   : int   # Training iterations
+    train_error=null   : float # Train error (px)
+    test_error=null    : float # Test error (px)
+    p_cutoff=null      : float # p-cutoff used
+    train_error_p=null : float # Train error with p-cutoff
+    test_error_p=null  : float # Test error with p-cutoff
+    """
+
+    def make(self, key):
+        """.populate() method will launch evaulation for each unique entry in Model"""
+        import csv
+        from deeplabcut import evaluate_network
+        from deeplabcut.utils.auxiliaryfunctions import GetEvaluationFolder
+
+        dlc_config, project_path, model_prefix, shuffle, trainingsetindex = \
+            (Model & key).fetch1('config_template', 'project_path', 'model_prefix',
+                                 'shuffle', 'trainingsetindex')
+
+        project_path = find_full_path(get_dlc_root_data_dir(), project_path)
+        yml_paths = list(project_path.glob('*.y*ml'))
+        assert len(yml_paths) == 1, ('Unable to find one unique .yaml file in: '
+                                     + f'{project_path} - Found: {len(yml_paths)}')
+
+        evaluate_network(
+            yml_paths[0],
+            Shuffles=[shuffle],  # this needs to be a list
+            trainingsetindex=trainingsetindex,
+            comparisonbodyparts='all')
+
+        eval_folder = GetEvaluationFolder(trainFraction=dlc_config['TrainingFraction'
+                                                                   ][trainingsetindex],
+                                          shuffle=shuffle,
+                                          cfg=dlc_config,
+                                          modelprefix=model_prefix)
+        eval_path = project_path / eval_folder
+        assert eval_path.exists(), f'Couldn\'t find evaluation folder:\n{eval_path}'
+
+        eval_csvs = list(eval_path.glob('*csv'))
+        max_modified_time = 0
+        for eval_csv in eval_csvs:
+            modified_time = os.path.getmtime(eval_csv)
+            if modified_time > max_modified_time:
+                eval_csv_latest = eval_csv
+        with open(eval_csv_latest, newline='') as f:
+            results = list(csv.DictReader(f, delimiter=','))[0]
+        # in testing, test_error_p returned empty string
+        self.insert1(dict(key,
+                          train_iterations=results['Training iterations:'],
+                          train_error=results[' Train error(px)'],
+                          test_error=results[' Test error(px)'],
+                          p_cutoff=results['p-cutoff used'],
+                          train_error_p=results['Train error with p-cutoff'],
+                          test_error_p=results['Test error with p-cutoff']))
+
+
+# ---- Model Inference pipeline ----
+
+
+@schema
+class PoseEstimationTask(dj.Manual):
+    definition = """
+    -> VideoRecording
+    -> Model
+    ---
+    task_mode='load' : enum('load', 'trigger')  # load results or trigger computation
+    pose_estimation_output_dir='': varchar(255) # output dir relative to the root dir
+    pose_estimation_params=null  : longblob     # analyze_videos params, if not default
+    """
+
+    @classmethod
+    def infer_output_dir(cls, key, relative=False, mkdir=False):
+        """ Return the expected pose_estimation_output_dir based on the convention
+                 / video_dir / device_{}_recording_{}_model_{}
+        Spaces in model name are replaced with hyphens
+        :param key: key specifying a pairing of VideoRecording and Model
+        :param relative: report directory relative to get_dlc_processed_data_dir()
+        :param mkdir: default False, make directory if it doesn't exist
+        """
+        processed_dir = pathlib.Path(get_dlc_processed_data_dir())
+        video_filepath = find_full_path(get_dlc_root_data_dir(),
+                                        (VideoRecording.File & key
+                                         ).fetch('file_path', limit=1)[0])
+        root_dir = find_root_directory(get_dlc_root_data_dir(), video_filepath.parent)
+        device = '-'.join(str(v) for v in (_linking_module.Device & key
+                                           ).fetch1('KEY').values())
+        output_dir = (processed_dir
+                      / video_filepath.parent.relative_to(root_dir)
+                      / (f'device_{device}_recording_{key["recording_id"]}_model_'
+                         + key["model_name"].replace(" ", "-"))
+                      )
+        if mkdir:
+            output_dir.mkdir(parents=True, exist_ok=True)
+        return output_dir.relative_to(processed_dir) if relative else output_dir
+
+    @classmethod
+    def insert_estimation_task(cls, key, task_mode='trigger', params: dict = None,
+                               relative=True, mkdir=True, skip_duplicates=False):
+        """ Insert PoseEstimationTask with inferred output dir based on the convention
+                processed_dir / video_dir / device_{}_recording_{}_model_{}
+        :param key: key specifying a pairing of VideoRecording and Model
+        :param task_mode: default 'trigger' computation. Or 'load' existing results
+        :param params: DLC's analyze_videos parameters if other than the defaults:
+            videotype, gputouse, save_as_csv, batchsize, cropping, TFGPUinference,
+            dynamic, robust_nframes, allow_growth, use_shelve
+        :param relative: report directory relative to get_dlc_processed_data_dir()
+        :param mkdir: default False, make directory if it doesn't exist
+        """
+        output_dir = cls.infer_output_dir(key, relative=relative, mkdir=mkdir)
+
+        cls.insert1({**key, 'task_mode': task_mode,
+                     'pose_estimation_params': params,
+                     'pose_estimation_output_dir': output_dir},
+                    skip_duplicates=skip_duplicates)
+
+
+@schema
+class PoseEstimation(dj.Computed):
+    definition = """
+    -> PoseEstimationTask
+    ---
+    post_estimation_time: datetime  # time of generation of this set of DLC results
+    """
+
+    class BodyPartPosition(dj.Part):
+        definition = """ # uses DeepLabCut h5 output for body part position
+        -> master
+        -> BodyPart
+        ---
+        frame_index : longblob     # frame index in model
+        x_pos       : longblob
+        y_pos       : longblob
+        z_pos=null  : longblob
+        likelihood  : longblob
+        """
+
+    def make(self, key):
+        """.populate() method will launch training for each PoseEstimationTask"""
+        from .readers import dlc_reader
+
+        # ID model and directories
+        dlc_model = (Model & key).fetch1()
+        task_mode, analyze_video_params, output_dir = (
+            PoseEstimationTask & key).fetch1('task_mode', 'pose_estimation_params',
+                                             'pose_estimation_output_dir')
+        analyze_video_params = analyze_video_params or {}
+        output_dir = find_full_path(get_dlc_root_data_dir(), output_dir)
+        video_filepaths = [find_full_path(get_dlc_root_data_dir(), fp).as_posix()
+                           for fp in (VideoRecording.File & key).fetch('file_path')]
+        project_path = find_full_path(get_dlc_root_data_dir(),
+                                      dlc_model['project_path'])
+
+        # Triger estimation,
+        if task_mode == 'trigger':
+            dlc_reader.do_pose_estimation(video_filepaths, dlc_model, project_path,
+                                          output_dir, **analyze_video_params)
+        dlc_result = dlc_reader.PoseEstimation(output_dir)
+        creation_time = datetime.fromtimestamp(dlc_result.creation_time
+                                               ).strftime('%Y-%m-%d %H:%M:%S')
+
+        body_parts = [{**key,
+                       'body_part': k,
+                       'frame_index': np.arange(dlc_result.nframes),
+                       'x_pos': v['x'],
+                       'y_pos': v['y'],
+                       'z_pos': v.get('z'),
+                       'likelihood': v['likelihood']}
+                      for k, v in dlc_result.data.items()]
+
+        self.insert1({**key, 'post_estimation_time': creation_time})
+        self.BodyPartPosition.insert(body_parts)
+
+    @classmethod
+    def get_trajectory(cls, key, body_parts='all'):
+        """
+        Returns a pandas dataframe of x, y and z coordinates of the specified body_parts
+        :param key: A query specifying one PoseEstimation entry, else error is thrown.
+        :param body_parts: optional, body parts as a list. If none, all joints
+        returns df: multi index pandas dataframe with DLC scorer names, body_parts
+                    and x/y coordinates of each joint name for a camera_id,
+                    similar to output of DLC dataframe. If 2D, z is set of zeros
+        """
+        import pandas as pd
+        model_name = key['model_name']
+        if body_parts == 'all':
+            body_parts = (cls.BodyPartPosition & key).fetch('body_part')
+        else:
+            body_parts = list(body_parts)
+
+        df = None
+        for body_part in body_parts:
+            x_pos, y_pos, z_pos, likelihood = (cls.BodyPartPosition
+                                               & {'body_part': body_part}).fetch1(
+                                               'x_pos', 'y_pos', 'z_pos', 'likelihood')
+            if not z_pos:
+                z_pos = np.zeros_like(x_pos)
+
+            a = np.vstack((x_pos, y_pos, z_pos, likelihood))
+            a = a.T
+            pdindex = pd.MultiIndex.from_product([[model_name], [body_part],
+                                                 ['x', 'y', 'z', 'likelihood']],
+                                                 names=['scorer', 'bodyparts',
+                                                        'coords'])
+            frame = pd.DataFrame(a, columns=pdindex, index=range(0, a.shape[0]))
+            df = pd.concat([df, frame], axis=1)
+        return df